--- conflicted
+++ resolved
@@ -6,13 +6,11 @@
 
 ## [Unreleased]
 
-<<<<<<< HEAD
+### Added
+- Add `Debug` impls for `Collector`, `Handle`, and `Guard`.
+
 ### Changed
 - Rename `Collector::handle` to `Collector::register`.
-=======
-### Added
-- Add `Debug` impls for `Collector`, `Handle`, and `guard`.
->>>>>>> 49a1e162
 
 ## [0.4.0] - 2018-02-10
 ### Changed
