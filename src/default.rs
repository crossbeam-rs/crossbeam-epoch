//! The default garbage collector.
//!
//! For each thread, a participant is lazily initialized on its first use, when the current thread
//! is registered in the default collector.  If initialized, the thread's participant will get
//! destructed on thread exit, which in turn unregisters the thread.

use collector::{Collector, LocalHandle};
use guard::Guard;

lazy_static! {
    /// The global data for the default garbage collector.
    static ref COLLECTOR: Collector = Collector::new();
}

thread_local! {
    /// The per-thread participant for the default garbage collector.
    static HANDLE: LocalHandle = COLLECTOR.register();
}

/// Pins the current thread.
#[inline]
pub fn pin() -> Guard {
    with_handle(|handle| handle.pin())
}

/// Returns `true` if the current thread is pinned.
#[inline]
pub fn is_pinned() -> bool {
    with_handle(|handle| handle.is_pinned())
}

/// Returns the default handle associated with the current thread.
#[inline]
<<<<<<< HEAD
pub fn default_handle() -> Handle {
    with_handle(|handle| handle.clone())
}

/// Returns the default global collector.
#[inline]
=======
>>>>>>> 134f3765
pub fn default_collector() -> &'static Collector {
    &COLLECTOR
}

#[inline]
fn with_handle<F, R>(mut f: F) -> R
where
    F: FnMut(&Handle) -> R,
{
    HANDLE.try_with(|h| f(h)).unwrap_or_else(|_| f(&COLLECTOR.register()))
}

#[cfg(test)]
mod tests {
    use crossbeam_utils::thread;

    #[test]
    fn pin_while_exiting() {
        struct Foo;

        impl Drop for Foo {
            fn drop(&mut self) {
                // Pin after `HANDLE` has been dropped. This must not panic.
                super::pin();
            }
        }

        thread_local! {
            static FOO: Foo = Foo;
        }

        thread::scope(|scope| {
            scope.spawn(|| {
                // Initialize `FOO` and then `HANDLE`.
                FOO.with(|_| ());
                super::pin();
                // At thread exit, `HANDLE` gets dropped first and `FOO` second.
            });
        });
    }
}<|MERGE_RESOLUTION|>--- conflicted
+++ resolved
@@ -29,17 +29,7 @@
     with_handle(|handle| handle.is_pinned())
 }
 
-/// Returns the default handle associated with the current thread.
-#[inline]
-<<<<<<< HEAD
-pub fn default_handle() -> Handle {
-    with_handle(|handle| handle.clone())
-}
-
 /// Returns the default global collector.
-#[inline]
-=======
->>>>>>> 134f3765
 pub fn default_collector() -> &'static Collector {
     &COLLECTOR
 }
@@ -47,7 +37,7 @@
 #[inline]
 fn with_handle<F, R>(mut f: F) -> R
 where
-    F: FnMut(&Handle) -> R,
+    F: FnMut(&LocalHandle) -> R,
 {
     HANDLE.try_with(|h| f(h)).unwrap_or_else(|_| f(&COLLECTOR.register()))
 }
