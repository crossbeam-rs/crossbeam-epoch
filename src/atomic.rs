use std::borrow::{Borrow, BorrowMut};
use std::cmp;
use std::fmt;
use std::marker::PhantomData;
use std::mem;
use std::ptr;
use std::ops::{Deref, DerefMut};
use std::sync::atomic::{AtomicUsize, ATOMIC_USIZE_INIT};
use std::sync::atomic::Ordering;

use guard::Guard;

/// Given ordering for the success case in a compare-exchange operation, returns the strongest
/// appropriate ordering for the failure case.
#[inline]
fn strongest_failure_ordering(ord: Ordering) -> Ordering {
    use self::Ordering::*;
    match ord {
        Relaxed | Release => Relaxed,
        Acquire | AcqRel => Acquire,
        _ => SeqCst,
    }
}

/// The error returned on failed compare-and-set operation.
pub struct CompareAndSetError<'g, T: 'g, P: Pointer<T>> {
    /// The value in the atomic pointer at the time of the failed operation.
    pub previous: Shared<'g, T>,

    /// The new value, which the operation failed to store.
    pub new: P,
}

/// Memory orderings for compare-and-set operations.
///
/// A compare-and-set operation can have different memory orderings depending on whether it
/// succeeds or fails. This trait generalizes different ways of specifying memory orderings.
///
/// The two ways of specifying orderings for compare-and-set are:
///
/// 1. Just one `Ordering` for the success case. In case of failure, the strongest appropriate
///    ordering is chosen.
/// 2. A pair of `Ordering`s. The first one is for the success case, while the second one is
///    for the failure case.
pub trait CompareAndSetOrdering {
    /// The ordering of the operation when it succeeds.
    fn success(&self) -> Ordering;

    /// The ordering of the operation when it fails.
    ///
    /// The failure ordering can't be `Release` or `AcqRel` and must be equivalent or weaker than
    /// the success ordering.
    fn failure(&self) -> Ordering;
}

impl CompareAndSetOrdering for Ordering {
    #[inline]
    fn success(&self) -> Ordering {
        *self
    }

    #[inline]
    fn failure(&self) -> Ordering {
        strongest_failure_ordering(*self)
    }
}

impl CompareAndSetOrdering for (Ordering, Ordering) {
    #[inline]
    fn success(&self) -> Ordering {
        self.0
    }

    #[inline]
    fn failure(&self) -> Ordering {
        self.1
    }
}

/// Panics if the pointer is not properly unaligned.
#[inline]
fn ensure_aligned<T>(raw: *const T) {
    assert_eq!(raw as usize & low_bits::<T>(), 0, "unaligned pointer");
}

/// Returns a bitmask containing the unused least significant bits of an aligned pointer to `T`.
#[inline]
fn low_bits<T>() -> usize {
    (1 << mem::align_of::<T>().trailing_zeros()) - 1
}

/// Given a tagged pointer `data`, returns the same pointer, but tagged with `tag`.
///
/// `tag` is truncated to fit into the unused bits of the pointer to `T`.
#[inline]
fn data_with_tag<T>(data: usize, tag: usize) -> usize {
    (data & !low_bits::<T>()) | (tag & low_bits::<T>())
}

/// Decomposes a tagged pointer `data` into the pointer and the tag.
#[inline]
fn decompose_data<T>(data: usize) -> (*mut T, usize) {
    let raw = (data & !low_bits::<T>()) as *mut T;
    let tag = data & low_bits::<T>();
    (raw, tag)
}

/// An atomic pointer that can be safely shared between threads.
///
/// The pointer must be properly aligned. Since it is aligned, a tag can be stored into the unused
/// least significant bits of the address.  More precisely, a tag should be less than `(1 <<
/// mem::align_of::<T>().trailing_zeros())`.
///
/// Any method that loads the pointer must be passed a reference to a [`Guard`].
///
/// [`Guard`]: struct.Guard.html
pub struct Atomic<T> {
    data: AtomicUsize,
    _marker: PhantomData<*mut T>,
}

unsafe impl<T: Send + Sync> Send for Atomic<T> {}
unsafe impl<T: Send + Sync> Sync for Atomic<T> {}

impl<T> Atomic<T> {
    /// Returns a new atomic pointer pointing to the tagged pointer `data`.
    fn from_data(data: usize) -> Self {
        Self {
            data: AtomicUsize::new(data),
            _marker: PhantomData,
        }
    }

    /// Returns a new null atomic pointer.
    ///
    /// # Examples
    ///
    /// ```
    /// use crossbeam_epoch::Atomic;
    ///
    /// let a = Atomic::<i32>::null();
    /// ```
    #[cfg(not(feature = "nightly"))]
    pub fn null() -> Atomic<T> {
        Self {
            data: ATOMIC_USIZE_INIT,
            _marker: PhantomData,
        }
    }

    /// Returns a new null atomic pointer.
    ///
    /// # Examples
    ///
    /// ```
    /// use crossbeam_epoch::Atomic;
    ///
    /// let a = Atomic::<i32>::null();
    /// ```
    #[cfg(feature = "nightly")]
    pub const fn null() -> Atomic<T> {
        Self {
            data: ATOMIC_USIZE_INIT,
            _marker: PhantomData,
        }
    }

    /// Allocates `value` on the heap and returns a new atomic pointer pointing to it.
    ///
    /// # Examples
    ///
    /// ```
    /// use crossbeam_epoch::Atomic;
    ///
    /// let a = Atomic::new(1234);
    /// ```
    pub fn new(value: T) -> Atomic<T> {
        Self::from(Owned::new(value))
    }

    /// Loads a `Shared` from the atomic pointer.
    ///
    /// This method takes an [`Ordering`] argument which describes the memory ordering of this
    /// operation.
    ///
    /// [`Ordering`]: https://doc.rust-lang.org/std/sync/atomic/enum.Ordering.html
    ///
    /// # Examples
    ///
    /// ```
    /// use crossbeam_epoch::{self as epoch, Atomic};
    /// use std::sync::atomic::Ordering::SeqCst;
    ///
    /// let a = Atomic::new(1234);
    /// let guard = &epoch::pin();
    /// let p = a.load(SeqCst, guard);
    /// ```
    pub fn load<'g>(&self, ord: Ordering, _: &'g Guard) -> Shared<'g, T> {
        unsafe { Shared::from_data(self.data.load(ord)) }
    }

    /// Stores a `Shared` or `Owned` pointer into the atomic pointer.
    ///
    /// This method takes an [`Ordering`] argument which describes the memory ordering of this
    /// operation.
    ///
    /// [`Ordering`]: https://doc.rust-lang.org/std/sync/atomic/enum.Ordering.html
    ///
    /// # Examples
    ///
    /// ```
    /// use crossbeam_epoch::{self as epoch, Atomic, Owned, Shared};
    /// use std::sync::atomic::Ordering::SeqCst;
    ///
    /// let a = Atomic::new(1234);
    /// a.store(Shared::null(), SeqCst);
    /// a.store(Owned::new(1234), SeqCst);
    /// ```
    pub fn store<'g, P: Pointer<T>>(&self, new: P, ord: Ordering) {
        self.data.store(new.into_data(), ord);
    }

    /// Stores a `Shared` or `Owned` pointer into the atomic pointer, returning the previous
    /// `Shared`.
    ///
    /// This method takes an [`Ordering`] argument which describes the memory ordering of this
    /// operation.
    ///
    /// [`Ordering`]: https://doc.rust-lang.org/std/sync/atomic/enum.Ordering.html
    ///
    /// # Examples
    ///
    /// ```
    /// use crossbeam_epoch::{self as epoch, Atomic, Owned, Shared};
    /// use std::sync::atomic::Ordering::SeqCst;
    ///
    /// let a = Atomic::new(1234);
    /// let guard = &epoch::pin();
    /// let p = a.swap(Shared::null(), SeqCst, guard);
    /// ```
    pub fn swap<'g, P: Pointer<T>>(&self, new: P, ord: Ordering, _: &'g Guard) -> Shared<'g, T> {
        unsafe { Shared::from_data(self.data.swap(new.into_data(), ord)) }
    }

    /// Stores the pointer `new` (either `Shared` or `Owned`) into the atomic pointer if the current
    /// value is the same as `current`.
    ///
    /// The return value is a result indicating whether the new pointer was written. On success the
    /// pointer that was written is returned. On failure the actual current value and `new` are
    /// returned.
    ///
    /// This method takes a [`CompareAndSetOrdering`] argument which describes the memory
    /// ordering of this operation.
    ///
    /// [`CompareAndSetOrdering`]: trait.CompareAndSetOrdering.html
    ///
    /// # Examples
    ///
    /// ```
    /// use crossbeam_epoch::{self as epoch, Atomic, Owned, Shared};
    /// use std::sync::atomic::Ordering::SeqCst;
    ///
    /// let a = Atomic::new(1234);
    ///
    /// let guard = &epoch::pin();
    /// let mut curr = a.load(SeqCst, guard);
    /// let res1 = a.compare_and_set(curr, Shared::null(), SeqCst, guard);
    /// let res2 = a.compare_and_set(curr, Owned::new(5678), SeqCst, guard);
    /// ```
    pub fn compare_and_set<'g, O, P>(
        &self,
        current: Shared<T>,
        new: P,
        ord: O,
        _: &'g Guard,
    ) -> Result<Shared<'g, T>, CompareAndSetError<'g, T, P>>
    where
        O: CompareAndSetOrdering,
        P: Pointer<T>,
    {
        let new = new.into_data();
        self.data
            .compare_exchange(current.into_data(), new, ord.success(), ord.failure())
            .map(|_| unsafe { Shared::from_data(new) })
            .map_err(|previous| unsafe {
                CompareAndSetError {
                    previous: Shared::from_data(previous),
                    new: P::from_data(new),
                }
            })
    }

    /// Stores the pointer `new` (either `Shared` or `Owned`) into the atomic pointer if the current
    /// value is the same as `current`.
    ///
    /// Unlike [`compare_and_set`], this method is allowed to spuriously fail even when comparison
    /// succeeds, which can result in more efficient code on some platforms.  The return value is a
    /// result indicating whether the new pointer was written. On success the pointer that was
    /// written is returned. On failure the actual current value and `new` are returned.
    ///
    /// This method takes a [`CompareAndSetOrdering`] argument which describes the memory
    /// ordering of this operation.
    ///
    /// [`compare_and_set`]: struct.Atomic.html#method.compare_and_set
    /// [`CompareAndSetOrdering`]: trait.CompareAndSetOrdering.html
    ///
    /// # Examples
    ///
    /// ```
    /// use crossbeam_epoch::{self as epoch, Atomic, Owned, Shared};
    /// use std::sync::atomic::Ordering::SeqCst;
    ///
    /// let a = Atomic::new(1234);
    /// let guard = &epoch::pin();
    ///
    /// let mut new = Owned::new(5678);
    /// let mut ptr = a.load(SeqCst, guard);
    /// loop {
    ///     match a.compare_and_set_weak(ptr, new, SeqCst, guard) {
    ///         Ok(p) => {
    ///             ptr = p;
    ///             break;
    ///         }
    ///         Err(err) => {
    ///             ptr = err.previous;
    ///             new = err.new;
    ///         }
    ///     }
    /// }
    ///
    /// let mut curr = a.load(SeqCst, guard);
    /// loop {
    ///     match a.compare_and_set_weak(curr, Shared::null(), SeqCst, guard) {
    ///         Ok(_) => break,
    ///         Err(err) => curr = err.previous,
    ///     }
    /// }
    /// ```
    pub fn compare_and_set_weak<'g, O, P>(
        &self,
        current: Shared<T>,
        new: P,
        ord: O,
        _: &'g Guard,
    ) -> Result<Shared<'g, T>, CompareAndSetError<'g, T, P>>
    where
        O: CompareAndSetOrdering,
        P: Pointer<T>,
    {
        let new = new.into_data();
        self.data
            .compare_exchange_weak(current.into_data(), new, ord.success(), ord.failure())
            .map(|_| unsafe { Shared::from_data(new) })
            .map_err(|previous| unsafe {
                CompareAndSetError {
                    previous: Shared::from_data(previous),
                    new: P::from_data(new),
                }
            })
    }

    /// Bitwise "and" with the current tag.
    ///
    /// Performs a bitwise "and" operation on the current tag and the argument `val`, and sets the
    /// new tag to the result. Returns the previous pointer.
    ///
    /// This method takes an [`Ordering`] argument which describes the memory ordering of this
    /// operation.
    ///
    /// [`Ordering`]: https://doc.rust-lang.org/std/sync/atomic/enum.Ordering.html
    ///
    /// # Examples
    ///
    /// ```
    /// use crossbeam_epoch::{self as epoch, Atomic, Shared};
    /// use std::sync::atomic::Ordering::SeqCst;
    ///
    /// let a = Atomic::<i32>::from(Shared::null().with_tag(3));
    /// let guard = &epoch::pin();
    /// assert_eq!(a.fetch_and(2, SeqCst, guard).tag(), 3);
    /// assert_eq!(a.load(SeqCst, guard).tag(), 2);
    /// ```
    pub fn fetch_and<'g>(&self, val: usize, ord: Ordering, _: &'g Guard) -> Shared<'g, T> {
        unsafe { Shared::from_data(self.data.fetch_and(val | !low_bits::<T>(), ord)) }
    }

    /// Bitwise "or" with the current tag.
    ///
    /// Performs a bitwise "or" operation on the current tag and the argument `val`, and sets the
    /// new tag to the result. Returns the previous pointer.
    ///
    /// This method takes an [`Ordering`] argument which describes the memory ordering of this
    /// operation.
    ///
    /// [`Ordering`]: https://doc.rust-lang.org/std/sync/atomic/enum.Ordering.html
    ///
    /// # Examples
    ///
    /// ```
    /// use crossbeam_epoch::{self as epoch, Atomic, Shared};
    /// use std::sync::atomic::Ordering::SeqCst;
    ///
    /// let a = Atomic::<i32>::from(Shared::null().with_tag(1));
    /// let guard = &epoch::pin();
    /// assert_eq!(a.fetch_or(2, SeqCst, guard).tag(), 1);
    /// assert_eq!(a.load(SeqCst, guard).tag(), 3);
    /// ```
    pub fn fetch_or<'g>(&self, val: usize, ord: Ordering, _: &'g Guard) -> Shared<'g, T> {
        unsafe { Shared::from_data(self.data.fetch_or(val & low_bits::<T>(), ord)) }
    }

    /// Bitwise "xor" with the current tag.
    ///
    /// Performs a bitwise "xor" operation on the current tag and the argument `val`, and sets the
    /// new tag to the result. Returns the previous pointer.
    ///
    /// This method takes an [`Ordering`] argument which describes the memory ordering of this
    /// operation.
    ///
    /// [`Ordering`]: https://doc.rust-lang.org/std/sync/atomic/enum.Ordering.html
    ///
    /// # Examples
    ///
    /// ```
    /// use crossbeam_epoch::{self as epoch, Atomic, Shared};
    /// use std::sync::atomic::Ordering::SeqCst;
    ///
    /// let a = Atomic::<i32>::from(Shared::null().with_tag(1));
    /// let guard = &epoch::pin();
    /// assert_eq!(a.fetch_xor(3, SeqCst, guard).tag(), 1);
    /// assert_eq!(a.load(SeqCst, guard).tag(), 2);
    /// ```
    pub fn fetch_xor<'g>(&self, val: usize, ord: Ordering, _: &'g Guard) -> Shared<'g, T> {
        unsafe { Shared::from_data(self.data.fetch_xor(val & low_bits::<T>(), ord)) }
    }
}

impl<T> fmt::Debug for Atomic<T> {
    fn fmt(&self, f: &mut fmt::Formatter) -> fmt::Result {
        let data = self.data.load(Ordering::SeqCst);
        let (raw, tag) = decompose_data::<T>(data);

        f.debug_struct("Atomic")
            .field("raw", &raw)
            .field("tag", &tag)
            .finish()
    }
}

impl<T> fmt::Pointer for Atomic<T> {
    fn fmt(&self, f: &mut fmt::Formatter) -> fmt::Result {
        let data = self.data.load(Ordering::SeqCst);
        let (raw, _) = decompose_data::<T>(data);
        fmt::Pointer::fmt(&raw, f)
    }
}

impl<T> Clone for Atomic<T> {
    /// Returns a copy of the atomic value.
    ///
    /// Note that a `Relaxed` load is used here. If you need synchronization, use it with other
    /// atomics or fences.
    fn clone(&self) -> Self {
        let data = self.data.load(Ordering::Relaxed);
        Atomic::from_data(data)
    }
}

impl<T> Default for Atomic<T> {
    fn default() -> Self {
        Atomic::null()
    }
}

impl<T> From<Owned<T>> for Atomic<T> {
    /// Returns a new atomic pointer pointing to `owned`.
    ///
    /// # Examples
    ///
    /// ```
    /// use crossbeam_epoch::{Atomic, Owned};
    ///
    /// let a = Atomic::<i32>::from(Owned::new(1234));
    /// ```
    fn from(owned: Owned<T>) -> Self {
        let data = owned.data;
        mem::forget(owned);
        Self::from_data(data)
    }
}

impl<T> From<Box<T>> for Atomic<T> {
    fn from(b: Box<T>) -> Self {
        Self::from(Owned::from(b))
    }
}

impl<T> From<T> for Atomic<T> {
    fn from(t: T) -> Self {
        Self::new(t)
    }
}

impl<'g, T> From<Shared<'g, T>> for Atomic<T> {
    /// Returns a new atomic pointer pointing to `ptr`.
    ///
    /// # Examples
    ///
    /// ```
    /// use crossbeam_epoch::{Atomic, Shared};
    ///
    /// let a = Atomic::<i32>::from(Shared::<i32>::null());
    /// ```
    fn from(ptr: Shared<'g, T>) -> Self {
        Self::from_data(ptr.data)
    }
}

impl<T> From<*const T> for Atomic<T> {
    /// Returns a new atomic pointer pointing to `raw`.
    ///
    /// # Examples
    ///
    /// ```
    /// use std::ptr;
    /// use crossbeam_epoch::Atomic;
    ///
    /// let a = Atomic::<i32>::from(ptr::null::<i32>());
    /// ```
    fn from(raw: *const T) -> Self {
        Self::from_data(raw as usize)
    }
}

/// A trait for either `Owned` or `Shared` pointers.
pub trait Pointer<T> {
    /// Returns the machine representation of the pointer.
    fn into_data(self) -> usize;

    /// Returns a new pointer pointing to the tagged pointer `data`.
    unsafe fn from_data(data: usize) -> Self;
}

/// An owned heap-allocated object.
///
/// This type is very similar to `Box<T>`.
///
/// The pointer must be properly aligned. Since it is aligned, a tag can be stored into the unused
/// least significant bits of the address.
pub struct Owned<T> {
    data: usize,
    _marker: PhantomData<Box<T>>,
}

impl<T> Pointer<T> for Owned<T> {
    #[inline]
    fn into_data(self) -> usize {
        let data = self.data;
        mem::forget(self);
        data
    }

    /// Returns a new pointer pointing to the tagged pointer `data`.
    ///
    /// # Panics
    ///
    /// Panics if the data is zero in debug mode.
    #[inline]
    unsafe fn from_data(data: usize) -> Self {
        debug_assert!(data != 0, "converting zero into `Owned`");
        Owned {
            data: data,
            _marker: PhantomData,
        }
    }
}

impl<T> Owned<T> {
    /// Allocates `value` on the heap and returns a new owned pointer pointing to it.
    ///
    /// # Examples
    ///
    /// ```
    /// use crossbeam_epoch::Owned;
    ///
    /// let o = Owned::new(1234);
    /// ```
    pub fn new(value: T) -> Owned<T> {
        Self::from(Box::new(value))
    }

    /// Returns a new owned pointer pointing to `raw`.
    ///
    /// This function is unsafe because improper use may lead to memory problems. Argument `raw`
    /// must be a valid pointer. Also, a double-free may occur if the function is called twice on
    /// the same raw pointer.
    ///
    /// # Panics
    ///
    /// Panics if `raw` is not properly aligned.
    ///
    /// # Examples
    ///
    /// ```
    /// use crossbeam_epoch::Owned;
    ///
    /// let o = unsafe { Owned::from_raw(Box::into_raw(Box::new(1234))) };
    /// ```
    pub unsafe fn from_raw(raw: *mut T) -> Owned<T> {
        ensure_aligned(raw);
        Self::from_data(raw as usize)
    }

    /// Converts the owned pointer into a [`Shared`].
    ///
    /// # Examples
    ///
    /// ```
    /// use crossbeam_epoch::{self as epoch, Owned};
    ///
    /// let o = Owned::new(1234);
    /// let guard = &epoch::pin();
    /// let p = o.into_ptr(guard);
    /// ```
    ///
    /// [`Shared`]: struct.Shared.html
    pub fn into_ptr<'g>(self, _: &'g Guard) -> Shared<'g, T> {
        unsafe { Shared::from_data(self.into_data()) }
    }

    /// Returns the tag stored within the pointer.
    ///
    /// # Examples
    ///
    /// ```
    /// use crossbeam_epoch::Owned;
    ///
    /// assert_eq!(Owned::new(1234).tag(), 0);
    /// ```
    pub fn tag(&self) -> usize {
        let (_, tag) = decompose_data::<T>(self.data);
        tag
    }

    /// Returns the same pointer, but tagged with `tag`. `tag` is truncated to be fit into the
    /// unused bits of the pointer to `T`.
    ///
    /// # Examples
    ///
    /// ```
    /// use crossbeam_epoch::Owned;
    ///
    /// let o = Owned::new(0u64);
    /// assert_eq!(o.tag(), 0);
    /// let o = o.with_tag(5);
    /// assert_eq!(o.tag(), 5);
    /// ```
    pub fn with_tag(self, tag: usize) -> Owned<T> {
        let data = self.into_data();
        unsafe { Self::from_data(data_with_tag::<T>(data, tag)) }
    }
}

impl<T> Drop for Owned<T> {
    fn drop(&mut self) {
        let (raw, _) = decompose_data::<T>(self.data);
        unsafe {
            drop(Box::from_raw(raw));
        }
    }
}

impl<T> fmt::Debug for Owned<T> {
    fn fmt(&self, f: &mut fmt::Formatter) -> fmt::Result {
        let (raw, tag) = decompose_data::<T>(self.data);

        f.debug_struct("Owned")
            .field("raw", &raw)
            .field("tag", &tag)
            .finish()
    }
}

impl<T: Clone> Clone for Owned<T> {
    fn clone(&self) -> Self {
        Owned::new((**self).clone()).with_tag(self.tag())
    }
}

impl<T> Deref for Owned<T> {
    type Target = T;

    fn deref(&self) -> &T {
        let (raw, _) = decompose_data::<T>(self.data);
        unsafe { &*raw }
    }
}

impl<T> DerefMut for Owned<T> {
    fn deref_mut(&mut self) -> &mut T {
        let (raw, _) = decompose_data::<T>(self.data);
        unsafe { &mut *raw }
    }
}

impl<T> From<T> for Owned<T> {
    fn from(t: T) -> Self {
        Owned::new(t)
    }
}

impl<T> From<Box<T>> for Owned<T> {
    /// Returns a new owned pointer pointing to `b`.
    ///
    /// # Panics
    ///
    /// Panics if the pointer (the `Box`) is not properly aligned.
    ///
    /// # Examples
    ///
    /// ```
    /// use crossbeam_epoch::Owned;
    ///
    /// let o = unsafe { Owned::from_raw(Box::into_raw(Box::new(1234))) };
    /// ```
    fn from(b: Box<T>) -> Self {
        unsafe { Self::from_raw(Box::into_raw(b)) }
    }
}

impl<T> Into<Box<T>> for Owned<T> {
    /// Converts the owned pointer into a `Box`.
    ///
    /// # Examples
    ///
    /// ```
    /// use crossbeam_epoch::{self as epoch, Owned};
    ///
    /// let o = Owned::new(1234);
    /// let b: Box<i32> = o.into();
    /// assert_eq!(*b, 1234);
    /// ```
    fn into(self) -> Box<T> {
        let (raw, _) = decompose_data::<T>(self.data);
        mem::forget(self);
        unsafe { Box::from_raw(raw) }
    }
}

impl<T> Borrow<T> for Owned<T> {
    fn borrow(&self) -> &T {
        &**self
    }
}

impl<T> BorrowMut<T> for Owned<T> {
    fn borrow_mut(&mut self) -> &mut T {
        &mut **self
    }
}

impl<T> AsRef<T> for Owned<T> {
    fn as_ref(&self) -> &T {
        &**self
    }
}

impl<T> AsMut<T> for Owned<T> {
    fn as_mut(&mut self) -> &mut T {
        &mut **self
    }
}

/// A pointer to an object protected by the epoch GC.
///
/// The pointer is valid for use only during the lifetime `'g`.
///
/// The pointer must be properly aligned. Since it is aligned, a tag can be stored into the unused
/// least significant bits of the address.
pub struct Shared<'g, T: 'g> {
    data: usize,
    _marker: PhantomData<(&'g (), *const T)>,
}

unsafe impl<'g, T: Send> Send for Shared<'g, T> {}

impl<'g, T> Clone for Shared<'g, T> {
    fn clone(&self) -> Self {
        Shared {
            data: self.data,
            _marker: PhantomData,
        }
    }
}

impl<'g, T> Copy for Shared<'g, T> {}

impl<'g, T> Pointer<T> for Shared<'g, T> {
    #[inline]
    fn into_data(self) -> usize {
        self.data
    }

    #[inline]
    unsafe fn from_data(data: usize) -> Self {
        Shared {
            data: data,
            _marker: PhantomData,
        }
    }
}

impl<'g, T> Shared<'g, T> {
    /// Returns a new null pointer.
    ///
    /// # Examples
    ///
    /// ```
    /// use crossbeam_epoch::Shared;
    ///
    /// let p = Shared::<i32>::null();
    /// assert!(p.is_null());
    /// ```
    pub fn null() -> Shared<'g, T> {
        Shared {
            data: 0,
            _marker: PhantomData,
        }
    }

    /// Returns `true` if the pointer is null.
    ///
    /// # Examples
    ///
    /// ```
    /// use crossbeam_epoch::{self as epoch, Atomic, Owned};
    /// use std::sync::atomic::Ordering::SeqCst;
    ///
    /// let a = Atomic::null();
    /// let guard = &epoch::pin();
    /// assert!(a.load(SeqCst, guard).is_null());
    /// a.store(Owned::new(1234), SeqCst);
    /// assert!(!a.load(SeqCst, guard).is_null());
    /// ```
    pub fn is_null(&self) -> bool {
        self.as_raw().is_null()
    }

    /// Converts the pointer to a raw pointer (without the tag).
    ///
    /// # Examples
    ///
    /// ```
    /// use crossbeam_epoch::{self as epoch, Atomic, Owned};
    /// use std::sync::atomic::Ordering::SeqCst;
    ///
    /// let o = Owned::new(1234);
    /// let raw = &*o as *const _;
    /// let a = Atomic::from(o);
    ///
    /// let guard = &epoch::pin();
    /// let p = a.load(SeqCst, guard);
    /// assert_eq!(p.as_raw(), raw);
    /// ```
    pub fn as_raw(&self) -> *const T {
        let (raw, _) = decompose_data::<T>(self.data);
        raw
    }

    /// Dereferences the pointer.
    ///
    /// Returns a reference to the pointee that is valid during the lifetime `'g`.
    ///
    /// # Safety
    ///
    /// Dereferencing a pointer is unsafe because it could be pointing to invalid memory.
    ///
    /// Another concern is the possiblity of data races due to lack of proper synchronization.
    /// For example, consider the following scenario:
    ///
    /// 1. A thread creates a new object: `a.store(Owned::new(10), Relaxed)`
    /// 2. Another thread reads it: `*a.load(Relaxed, guard).as_ref().unwrap()`
    ///
    /// The problem is that relaxed orderings don't synchronize initialization of the object with
    /// the read from the second thread. This is a data race. A possible solution would be to use
    /// `Release` and `Acquire` orderings.
    ///
    /// # Examples
    ///
    /// ```
    /// use crossbeam_epoch::{self as epoch, Atomic};
    /// use std::sync::atomic::Ordering::SeqCst;
    ///
    /// let a = Atomic::new(1234);
    /// let guard = &epoch::pin();
    /// let p = a.load(SeqCst, guard);
    /// unsafe {
    ///     assert_eq!(p.deref(), &1234);
    /// }
    /// ```
    pub unsafe fn deref(&self) -> &'g T {
        &*self.as_raw()
    }

    /// Converts the pointer to a reference.
    ///
    /// Returns `None` if the pointer is null, or else a reference to the object wrapped in `Some`.
    ///
    /// # Safety
    ///
    /// Dereferencing a pointer is unsafe because it could be pointing to invalid memory.
    ///
    /// Another concern is the possiblity of data races due to lack of proper synchronization.
    /// For example, consider the following scenario:
    ///
    /// 1. A thread creates a new object: `a.store(Owned::new(10), Relaxed)`
    /// 2. Another thread reads it: `*a.load(Relaxed, guard).as_ref().unwrap()`
    ///
    /// The problem is that relaxed orderings don't synchronize initialization of the object with
    /// the read from the second thread. This is a data race. A possible solution would be to use
    /// `Release` and `Acquire` orderings.
    ///
    /// # Examples
    ///
    /// ```
    /// use crossbeam_epoch::{self as epoch, Atomic};
    /// use std::sync::atomic::Ordering::SeqCst;
    ///
    /// let a = Atomic::new(1234);
    /// let guard = &epoch::pin();
    /// let p = a.load(SeqCst, guard);
    /// unsafe {
    ///     assert_eq!(p.as_ref(), Some(&1234));
    /// }
    /// ```
    pub unsafe fn as_ref(&self) -> Option<&'g T> {
        self.as_raw().as_ref()
    }

    /// Takes ownership of the pointee.
    ///
    /// # Panics
    ///
    /// Panics if this pointer is null, but only in debug mode.
    ///
    /// # Safety
    ///
    /// This method may be called only if the pointer is valid and nobody else is holding a
    /// reference to the same object.
    ///
    /// # Examples
    ///
    /// ```
    /// use crossbeam_epoch::{self as epoch, Atomic};
    /// use std::sync::atomic::Ordering::SeqCst;
    ///
    /// let a = Atomic::new(1234);
    /// unsafe {
    ///     let guard = &epoch::unprotected();
    ///     let p = a.load(SeqCst, guard);
    ///     drop(p.into_owned());
    /// }
    /// ```
    pub unsafe fn into_owned(self) -> Owned<T> {
        debug_assert!(
            self.as_raw() != ptr::null(),
<<<<<<< HEAD
            "converting a null `Shared` into `Owned`"
=======
            "converting a null `Ptr` into `Owned`"
>>>>>>> 454b31e6
        );
        Owned::from_data(self.data)
    }

    /// Returns the tag stored within the pointer.
    ///
    /// # Examples
    ///
    /// ```
    /// use crossbeam_epoch::{self as epoch, Atomic, Owned};
    /// use std::sync::atomic::Ordering::SeqCst;
    ///
    /// let a = Atomic::<u64>::from(Owned::new(0u64).with_tag(5));
    /// let guard = &epoch::pin();
    /// let p = a.load(SeqCst, guard);
    /// assert_eq!(p.tag(), 5);
    /// ```
    pub fn tag(&self) -> usize {
        let (_, tag) = decompose_data::<T>(self.data);
        tag
    }

    /// Returns the same pointer, but tagged with `tag`. `tag` is truncated to be fit into the
    /// unused bits of the pointer to `T`.
    ///
    /// # Examples
    ///
    /// ```
    /// use crossbeam_epoch::{self as epoch, Atomic};
    /// use std::sync::atomic::Ordering::SeqCst;
    ///
    /// let a = Atomic::new(0u64);
    /// let guard = &epoch::pin();
    /// let p1 = a.load(SeqCst, guard);
    /// let p2 = p1.with_tag(5);
    ///
    /// assert_eq!(p1.tag(), 0);
    /// assert_eq!(p2.tag(), 5);
    /// assert_eq!(p1.as_raw(), p2.as_raw());
    /// ```
    pub fn with_tag(&self, tag: usize) -> Shared<'g, T> {
        unsafe { Self::from_data(data_with_tag::<T>(self.data, tag)) }
    }
}

impl<'g, T> From<*const T> for Shared<'g, T> {
    /// Returns a new pointer pointing to `raw`.
    ///
    /// # Panics
    ///
    /// Panics if `raw` is not properly aligned.
    ///
    /// # Examples
    ///
    /// ```
    /// use crossbeam_epoch::Shared;
    ///
    /// let p = unsafe { Shared::from(Box::into_raw(Box::new(1234)) as *const _) };
    /// assert!(!p.is_null());
    /// ```
    fn from(raw: *const T) -> Self {
        ensure_aligned(raw);
        unsafe { Self::from_data(raw as usize) }
    }
}

impl<'g, T> PartialEq<Shared<'g, T>> for Shared<'g, T> {
    fn eq(&self, other: &Self) -> bool {
        self.data == other.data
    }
}

impl<'g, T> Eq for Shared<'g, T> {}

impl<'g, T> PartialOrd<Shared<'g, T>> for Shared<'g, T> {
    fn partial_cmp(&self, other: &Self) -> Option<cmp::Ordering> {
        self.data.partial_cmp(&other.data)
    }
}

impl<'g, T> Ord for Shared<'g, T> {
    fn cmp(&self, other: &Self) -> cmp::Ordering {
        self.data.cmp(&other.data)
    }
}

impl<'g, T> fmt::Debug for Shared<'g, T> {
    fn fmt(&self, f: &mut fmt::Formatter) -> fmt::Result {
        let (raw, tag) = decompose_data::<T>(self.data);

        f.debug_struct("Shared")
            .field("raw", &raw)
            .field("tag", &tag)
            .finish()
    }
}

impl<'g, T> fmt::Pointer for Shared<'g, T> {
    fn fmt(&self, f: &mut fmt::Formatter) -> fmt::Result {
        fmt::Pointer::fmt(&self.as_raw(), f)
    }
}

impl<'g, T> Default for Shared<'g, T> {
    fn default() -> Self {
        Shared::null()
    }
}

#[cfg(test)]
mod tests {
    use super::Shared;

    #[test]
    fn valid_tag_i8() {
        Shared::<i8>::null().with_tag(0);
    }

    #[test]
    fn valid_tag_i64() {
        Shared::<i64>::null().with_tag(7);
    }
}<|MERGE_RESOLUTION|>--- conflicted
+++ resolved
@@ -964,11 +964,7 @@
     pub unsafe fn into_owned(self) -> Owned<T> {
         debug_assert!(
             self.as_raw() != ptr::null(),
-<<<<<<< HEAD
             "converting a null `Shared` into `Owned`"
-=======
-            "converting a null `Ptr` into `Owned`"
->>>>>>> 454b31e6
         );
         Owned::from_data(self.data)
     }
